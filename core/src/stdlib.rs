--- conflicted
+++ resolved
@@ -87,13 +87,9 @@
 // TODO: These should not be hard-coded, this is just a stop-gap solution
 // even if we keep some of these hard-coded it might be neater if we can
 // embed the .project.json and .meta.json files separately
-<<<<<<< HEAD
-pub fn known_std_libs() -> HashMap<String, Vec<InMemoryProject>> {
-=======
 // TODO: use std::cell::Lazy (or similar), since this does not need
 // to be recreated on each call
-pub fn known_std_libs() -> std::collections::HashMap<String, Vec<InMemoryProject>> {
->>>>>>> 3925070f
+pub fn known_std_libs() -> HashMap<String, Vec<InMemoryProject>> {
     fn entries(
         xs: impl IntoIterator<Item = (&'static str, &'static str, &'static str)>,
     ) -> HashMap<String, Vec<InMemoryProject>> {
