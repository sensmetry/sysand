// SPDX-FileCopyrightText: © 2025 Sysand contributors <opensource@sensmetry.com>
// SPDX-License-Identifier: MIT OR Apache-2.0

use std::collections::HashMap;
use std::{env::current_dir, fs, path::Path};

use anyhow::{Result, bail};
use pubgrub::Reporter as _;
use reqwest::blocking::Client;
use sysand_core::commands::lock::{DEFAULT_LOCKFILE_NAME, LockOutcome};

use sysand_core::project::memory::InMemoryProject;
use sysand_core::resolve::memory::{AcceptAll, MemoryResolver};
use sysand_core::resolve::replace::ReplaceResolver;
use sysand_core::resolve::standard::standard_resolver;

pub fn command_lock<P: AsRef<Path>, S: AsRef<str>>(
    path: P,
    client: Client,
<<<<<<< HEAD
    index_base_url: Option<S>,
    provided_iris: &HashMap<String, Vec<InMemoryProject>>,
=======
    index_base_urls: Option<Vec<S>>,
>>>>>>> 197c3652
) -> Result<()> {
    let cwd = current_dir().ok();

    let local_env_path = std::path::Path::new(path.as_ref())
        .join(sysand_core::env::local_directory::DEFAULT_ENV_NAME);

    let mut memory_projects = HashMap::default();

    for (k, v) in provided_iris {
        memory_projects.insert(fluent_uri::Iri::parse(k.clone()).unwrap(), v.to_vec());
    }

    let wrapped_resolver = ReplaceResolver::new(
        MemoryResolver {
            iri_predicate: AcceptAll {},
            projects: memory_projects,
        },
<<<<<<< HEAD
        standard_resolver(
            cwd,
            if local_env_path.is_dir() {
                Some(local_env_path)
            } else {
                None
            },
            Some(client),
            index_base_url
                .map(|x| url::Url::parse(x.as_ref()))
                .transpose()?,
        ),
=======
        Some(client),
        index_base_urls
            .map(|xs| xs.iter().map(|x| url::Url::parse(x.as_ref())).collect())
            .transpose()?,
>>>>>>> 197c3652
    );

    let LockOutcome { lock, .. } =
        match sysand_core::commands::lock::do_lock_local_editable(&path, wrapped_resolver) {
            Ok(lock_outcome) => lock_outcome,
            Err(sysand_core::commands::lock::LockError::SolverError(solver_error)) => {
                match solver_error.inner {
                    pubgrub::PubGrubError::NoSolution(mut derivation_tree) => {
                        derivation_tree.collapse_no_versions();
                        bail!(
                            "Failed to satisfy usage constraints:\n{}",
                            pubgrub::DefaultStringReporter::report(&derivation_tree)
                        );
                    }
                    pubgrub::PubGrubError::ErrorRetrievingDependencies {
                        package, source, ..
                    } => match package {
                        sysand_core::solve::pubgrub::DependencyIdentifier::Requested(_) => {
                            bail!("Unexpected internal error: {:?}", source)
                        }
                        sysand_core::solve::pubgrub::DependencyIdentifier::Remote(iri) => {
                            bail!("Failed to retrieve (transitive) usages of usage {}", iri)
                        }
                    },
                    pubgrub::PubGrubError::ErrorChoosingVersion { package, source } => {
                        match package {
                            sysand_core::solve::pubgrub::DependencyIdentifier::Requested(_) => {
                                bail!("Unxpected internal error: {:?}", source)
                            }
                            sysand_core::solve::pubgrub::DependencyIdentifier::Remote(iri) => {
                                bail!("Unable to select version of usage {}", iri)
                            }
                        }
                    }
                    pubgrub::PubGrubError::ErrorInShouldCancel(err) => match err {
                        sysand_core::solve::pubgrub::InternalSolverError::ResolutionError(err) => {
                            bail! {"Resolution error {:?}", err}
                        }
                        sysand_core::solve::pubgrub::InternalSolverError::InvalidProject => {
                            bail!("Found invalid project during usage resolution")
                        }
                        sysand_core::solve::pubgrub::InternalSolverError::NotResolvable(iri) => {
                            bail!("Unable to resolve usage {}", iri)
                        }
                    },
                }
            }
            Err(err) => Err(err)?,
        };

    fs::write(
        std::path::Path::new(path.as_ref()).join(DEFAULT_LOCKFILE_NAME),
        toml::to_string_pretty(&lock)?,
    )?;

    Ok(())
}<|MERGE_RESOLUTION|>--- conflicted
+++ resolved
@@ -17,12 +17,8 @@
 pub fn command_lock<P: AsRef<Path>, S: AsRef<str>>(
     path: P,
     client: Client,
-<<<<<<< HEAD
-    index_base_url: Option<S>,
+    index_base_urls: Option<Vec<S>>,
     provided_iris: &HashMap<String, Vec<InMemoryProject>>,
-=======
-    index_base_urls: Option<Vec<S>>,
->>>>>>> 197c3652
 ) -> Result<()> {
     let cwd = current_dir().ok();
 
@@ -40,7 +36,6 @@
             iri_predicate: AcceptAll {},
             projects: memory_projects,
         },
-<<<<<<< HEAD
         standard_resolver(
             cwd,
             if local_env_path.is_dir() {
@@ -49,16 +44,10 @@
                 None
             },
             Some(client),
-            index_base_url
-                .map(|x| url::Url::parse(x.as_ref()))
+            index_base_urls
+                .map(|xs| xs.iter().map(|x| url::Url::parse(x.as_ref())).collect())
                 .transpose()?,
         ),
-=======
-        Some(client),
-        index_base_urls
-            .map(|xs| xs.iter().map(|x| url::Url::parse(x.as_ref())).collect())
-            .transpose()?,
->>>>>>> 197c3652
     );
 
     let LockOutcome { lock, .. } =
