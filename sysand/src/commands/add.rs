--- conflicted
+++ resolved
@@ -35,18 +35,13 @@
             crate::logger::warn_std(&iri);
             return Ok(());
         } else {
-<<<<<<< HEAD
-            HashMap::default()
-        };
-=======
             do_add(&mut current_project, iri, versions_constraint)?;
         }
         sysml_std
     } else {
         do_add(&mut current_project, iri, versions_constraint)?;
-        std::collections::HashMap::default()
+        HashMap::default()
     };
->>>>>>> 3925070f
 
     if !no_lock {
         let index_base_urls = if no_index { None } else { Some(use_index) };
