// SPDX-FileCopyrightText: © 2025 Sysand contributors <opensource@sensmetry.com>
// SPDX-License-Identifier: MIT OR Apache-2.0

#[cfg(not(feature = "std"))]
compile_error!("`std` feature is currently required to build `sysand`");

<<<<<<< HEAD
use std::{
    collections::{HashMap, HashSet},
    path::Path,
    sync::Arc,
};
=======
use std::collections::{HashMap, HashSet};
>>>>>>> 3925070f

use anyhow::{Result, bail};

use sysand_core::{
    config::{
        Config,
        local_fs::{get_config, load_configs},
    },
    env::local_directory::{DEFAULT_ENV_NAME, LocalDirectoryEnvironment},
    lock::Lock,
    project::ProjectRead,
    stdlib::known_std_libs,
};

use crate::commands::{
    add::command_add,
    build::command_build,
    env::{
        command_env, command_env_install, command_env_install_path, command_env_list,
        command_env_uninstall,
    },
    exclude::command_exclude,
    include::command_include,
    info::{command_info_current_project, command_info_path, command_info_verb_path},
    lock::command_lock,
    new::command_new,
    print_root::command_print_root,
    remove::command_remove,
    sources::{command_sources_env, command_sources_project},
    sync::command_sync,
};

pub mod cli;
pub mod commands;
pub mod logger;
pub mod style;

mod error;
pub use error::CliError;

pub fn run_cli(args: cli::Args) -> Result<()> {
    sysand_core::style::set_style_config(crate::style::CONFIG);

    let config = match (&args.global_opts.config_file, &args.global_opts.no_config) {
        (None, false) => Some(load_configs(Path::new("."))?),
        (None, true) => None,
        (Some(config_path), _) => Some(get_config(Path::new(config_path))?),
    };

    let (verbose, quiet) = if args.global_opts.sets_log_level() {
        (args.global_opts.verbose, args.global_opts.quiet)
    } else {
        get_config_verbose_quiet(config)
    };
    logger::init(get_log_level(verbose, quiet)?);

    let current_project = sysand_core::discover::current_project()?;

    let project_root = current_project.clone().map(|p| p.root_path()).clone();

    let current_environment = project_root
        .clone()
        .or_else(|| std::env::current_dir().ok())
        .and_then(|p| crate::get_env(&p));

    let client = reqwest_middleware::ClientBuilder::new(reqwest::Client::new()).build();

    let runtime = Arc::new(
        tokio::runtime::Builder::new_current_thread()
            .enable_io()
            .enable_time()
            .build()
            .unwrap(),
    );

    let _runtime_keepalive = runtime.clone();

    match args.command {
        cli::Command::Init { name, version } => {
            command_new(name, version, std::env::current_dir()?)
        }
        cli::Command::New {
            path,
            name,
            version,
        } => command_new(name, version, Path::new(&path)),
        cli::Command::Env { command } => match command {
            None => {
                command_env(
                    project_root
                        .unwrap_or(std::env::current_dir()?)
                        .join(DEFAULT_ENV_NAME),
                )?;

                Ok(())
            }
            Some(cli::EnvCommand::Install {
                iri,
                version,
                path,
                install_opts,
                dependency_opts,
            }) => {
                let provided_iris = if !dependency_opts.include_std {
                    known_std_libs()
                } else {
                    HashMap::default()
                };

                if let Some(path) = path {
                    command_env_install_path(
                        iri,
                        version,
                        path,
                        install_opts,
                        dependency_opts,
                        project_root,
                        client,
                        runtime,
                        &provided_iris,
                    )
                } else {
                    command_env_install(
                        iri,
                        version,
                        install_opts,
                        dependency_opts,
                        project_root,
                        client,
                        runtime,
                        &provided_iris,
                    )
                }
            }
            Some(cli::EnvCommand::Uninstall { iri, version }) => match current_environment {
                Some(local_environment) => command_env_uninstall(iri, version, local_environment),
                None => {
                    log::warn!("no environment to uninstall from");
                    Ok(())
                }
            },
            Some(cli::EnvCommand::List) => command_env_list(current_environment),
            Some(cli::EnvCommand::Sources {
                iri,
                version,
                sources_opts,
            }) => {
                let cli::SourcesOptions {
                    no_deps,
                    include_std,
                } = sources_opts;
                let provided_iris = if !include_std {
                    known_std_libs()
                } else {
                    HashMap::default()
                };

                command_sources_env(
                    iri,
                    version,
                    !no_deps,
                    current_environment,
                    &provided_iris,
                    include_std,
                )
            }
        },
        cli::Command::Lock { dependency_opts } => {
            let cli::DependencyOptions {
                use_index,
                no_index,
                include_std,
            } = dependency_opts;
            let index_base_urls = if no_index { None } else { Some(use_index) };

            let provided_iris = if !include_std {
                known_std_libs()
            } else {
                HashMap::default()
            };

            if let Some(path) = project_root {
                crate::commands::lock::command_lock(
                    path,
                    client,
                    index_base_urls,
                    &provided_iris,
                    runtime,
                )
            } else {
                bail!("Not inside a project")
            }
        }
        cli::Command::Sync { dependency_opts } => {
            let cli::DependencyOptions {
                use_index,
                no_index,
                include_std,
            } = dependency_opts;
            let mut local_environment = match current_environment {
                Some(env) => env,
                None => command_env(
                    project_root
                        .as_ref()
                        .unwrap_or(&std::env::current_dir()?)
                        .join(DEFAULT_ENV_NAME),
                )?,
            };

            let provided_iris = if !include_std {
                crate::logger::warn_std_deps();
                known_std_libs()
            } else {
                HashMap::default()
            };
            let project_root = project_root.unwrap_or(std::env::current_dir()?);
            let lockfile = project_root.join(sysand_core::commands::lock::DEFAULT_LOCKFILE_NAME);
            if !lockfile.is_file() {
                let index_base_urls = if no_index { None } else { Some(use_index) };
                command_lock(
                    &project_root,
                    client.clone(),
                    index_base_urls,
                    &provided_iris,
                    runtime.clone(),
                )?;
            }
            let lock: Lock = toml::from_str(&std::fs::read_to_string(
                project_root.join(sysand_core::commands::lock::DEFAULT_LOCKFILE_NAME),
            )?)?;
            command_sync(
                lock,
                project_root,
                &mut local_environment,
                client,
                &provided_iris,
                runtime,
            )
        }
        cli::Command::PrintRoot => command_print_root(std::env::current_dir()?),
        cli::Command::Info {
            path,
            iri,
            auto_location,
            no_normalise,
            dependency_opts,
            subcommand,
        } => {
            let cli::DependencyOptions {
                use_index,
                no_index,
                include_std,
            } = dependency_opts;
            let index_base_urls = if no_index { None } else { Some(use_index) };
            let excluded_iris: HashSet<_> = if !include_std {
                crate::logger::warn_std_deps();
                known_std_libs().keys().cloned().collect()
            } else {
                HashSet::default()
            };

            enum Location {
                WorkDir,
                Iri(fluent_uri::Iri<String>),
                Path(String),
            }

            let location = if let Some(auto_location) = auto_location {
                debug_assert!(path.is_none());
                debug_assert!(iri.is_none());

                if let Ok(iri) = fluent_uri::Iri::parse(auto_location.clone()) {
                    Location::Iri(iri)
                } else {
                    Location::Path(auto_location)
                }
            } else if let Some(path) = path {
                debug_assert!(auto_location.is_none());
                debug_assert!(iri.is_none());

                Location::Path(path)
            } else if let Some(iri) = iri {
                debug_assert!(path.is_none());
                debug_assert!(auto_location.is_none());

                Location::Iri(fluent_uri::Iri::parse(iri).map_err(|e| {
                    CliError::NoResolve(format!("invalid URI '{}': {}", e.clone().into_input(), e))
                })?)
            } else {
                Location::WorkDir
            };

            match (location, subcommand) {
                (Location::WorkDir, subcommand) => {
                    if let Some(current_project) = sysand_core::discover::current_project()? {
                        match subcommand {
                            Some(subcommand) => {
                                let numbered = subcommand.numbered();
                                command_info_current_project(
                                    current_project,
                                    subcommand.as_verb(),
                                    numbered,
                                )
                            }
                            None => command_info_path(current_project.root_path(), &excluded_iris),
                        }
                    } else {
                        bail!(
                            "run outside of an active project, did you mean to use '--path' or '--iri'?"
                        )
                    }
                }
                (Location::Iri(iri), None) => crate::commands::info::command_info_uri(
                    iri,
                    !no_normalise,
                    client,
                    index_base_urls,
                    &excluded_iris,
                    runtime,
                ),
                (Location::Iri(iri), Some(subcommand)) => {
                    let numbered = subcommand.numbered();

                    crate::commands::info::command_info_verb_uri(
                        iri,
                        subcommand.as_verb(),
                        numbered,
                        client,
                        index_base_urls,
                        runtime,
                    )
                }
                (Location::Path(path), None) => command_info_path(Path::new(&path), &excluded_iris),
                (Location::Path(path), Some(subcommand)) => {
                    let numbered = subcommand.numbered();

                    command_info_verb_path(Path::new(&path), subcommand.as_verb(), numbered)
                }
            }
        }
        cli::Command::Add {
            iri,
            versions_constraint,
            no_lock,
            no_sync,
            dependency_opts,
        } => command_add(
            iri,
            versions_constraint,
            no_lock,
            no_sync,
            dependency_opts,
            current_project,
            client,
            runtime,
        ),
        cli::Command::Remove { iri } => command_remove(iri, current_project),
        cli::Command::Include {
            paths,
            compute_checksum: add_checksum,
            no_index_symbols,
        } => command_include(paths, add_checksum, !no_index_symbols, current_project),
        cli::Command::Exclude { paths } => command_exclude(paths, current_project),
        cli::Command::Build { path } => {
            let current_project = current_project.ok_or(CliError::MissingProjectCurrentDir)?;

            let path = if let Some(path) = path {
                path
            } else {
                let output_dir = current_project.project_path.join("output");
                if !output_dir.is_dir() {
                    std::fs::create_dir(&output_dir)?;
                }
                let name = current_project.name()?.unwrap_or("project".to_string());
                output_dir.join(format!("{}.kpar", name))
            };

            command_build(path, current_project)
        }
        cli::Command::Sources { sources_opts } => {
            let cli::SourcesOptions {
                no_deps,
                include_std,
            } = sources_opts;
            let provided_iris = if !include_std {
                crate::logger::warn_std_omit();
                known_std_libs()
            } else {
                HashMap::default()
            };

            command_sources_project(
                !no_deps,
                current_project,
                current_environment,
                &provided_iris,
            )
        }
    }
}

pub fn get_env(project_root: &Path) -> Option<LocalDirectoryEnvironment> {
    let environment_path = project_root.join(DEFAULT_ENV_NAME);
    if !environment_path.is_dir() {
        None
    } else {
        Some(LocalDirectoryEnvironment { environment_path })
    }
}

pub fn get_or_create_env(project_root: &Path) -> Result<LocalDirectoryEnvironment> {
    match get_env(project_root) {
        Some(env) => Ok(env),
        None => command_env(project_root.join(DEFAULT_ENV_NAME)),
    }
}

fn get_config_verbose_quiet(config: Option<Config>) -> (bool, bool) {
    config
        .map(|config| {
            (
                config.verbose.unwrap_or_default(),
                config.quiet.unwrap_or_default(),
            )
        })
        .unwrap_or((false, false))
}

fn get_log_level(verbose: bool, quiet: bool) -> Result<log::LevelFilter> {
    match (verbose, quiet) {
        (true, true) => unreachable!(),
        (true, false) => Ok(log::LevelFilter::Debug),
        (false, true) => Ok(log::LevelFilter::Error),
        (false, false) => Ok(log::LevelFilter::Info),
    }
}<|MERGE_RESOLUTION|>--- conflicted
+++ resolved
@@ -4,15 +4,11 @@
 #[cfg(not(feature = "std"))]
 compile_error!("`std` feature is currently required to build `sysand`");
 
-<<<<<<< HEAD
 use std::{
     collections::{HashMap, HashSet},
     path::Path,
     sync::Arc,
 };
-=======
-use std::collections::{HashMap, HashSet};
->>>>>>> 3925070f
 
 use anyhow::{Result, bail};
 
@@ -116,12 +112,6 @@
                 install_opts,
                 dependency_opts,
             }) => {
-                let provided_iris = if !dependency_opts.include_std {
-                    known_std_libs()
-                } else {
-                    HashMap::default()
-                };
-
                 if let Some(path) = path {
                     command_env_install_path(
                         iri,
@@ -132,7 +122,6 @@
                         project_root,
                         client,
                         runtime,
-                        &provided_iris,
                     )
                 } else {
                     command_env_install(
@@ -143,7 +132,6 @@
                         project_root,
                         client,
                         runtime,
-                        &provided_iris,
                     )
                 }
             }
